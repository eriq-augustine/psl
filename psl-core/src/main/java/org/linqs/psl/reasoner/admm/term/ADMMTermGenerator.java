--- conflicted
+++ resolved
@@ -79,11 +79,7 @@
 
 		if (groundRule instanceof WeightedGroundRule) {
 			boolean squared;
-<<<<<<< HEAD
-			float weight = (float)((WeightedGroundRule)groundRule).getWeight().getWeight();
-=======
-			double weight = ((WeightedGroundRule)groundRule).getWeight();
->>>>>>> fe1156f3
+			float weight = (float)((WeightedGroundRule)groundRule).getWeight();
 			FunctionTerm function = ((WeightedGroundRule)groundRule).getFunctionDefinition();
 
 			/* Checks if the function is wrapped in a PowerOfTwo */
