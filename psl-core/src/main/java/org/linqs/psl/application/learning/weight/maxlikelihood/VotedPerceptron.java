/*
 * This file is part of the PSL software.
 * Copyright 2011-2015 University of Maryland
 * Copyright 2013-2015 The Regents of the University of California
 *
 * Licensed under the Apache License, Version 2.0 (the "License");
 * you may not use this file except in compliance with the License.
 * You may obtain a copy of the License at
 *
 * http://www.apache.org/licenses/LICENSE-2.0
 *
 * Unless required by applicable law or agreed to in writing, software
 * distributed under the License is distributed on an "AS IS" BASIS,
 * WITHOUT WARRANTIES OR CONDITIONS OF ANY KIND, either express or implied.
 * See the License for the specific language governing permissions and
 * limitations under the License.
 */
package org.linqs.psl.application.learning.weight.maxlikelihood;

import java.util.ArrayList;
import java.util.List;
import java.util.Map;

import org.linqs.psl.application.learning.weight.WeightLearningApplication;
import org.linqs.psl.application.learning.weight.maxmargin.LossAugmentingGroundRule;
import org.linqs.psl.config.ConfigBundle;
import org.linqs.psl.config.ConfigManager;
import org.linqs.psl.database.Database;
import org.linqs.psl.model.Model;
import org.linqs.psl.model.atom.ObservedAtom;
import org.linqs.psl.model.atom.RandomVariableAtom;
import org.linqs.psl.model.rule.GroundRule;
import org.linqs.psl.model.rule.WeightedGroundRule;
import org.linqs.psl.model.rule.WeightedRule;
import org.linqs.psl.model.weight.NegativeWeight;
import org.linqs.psl.model.weight.PositiveWeight;
import org.linqs.psl.model.weight.Weight;
import org.slf4j.Logger;
import org.slf4j.LoggerFactory;

import com.google.common.collect.Iterables;

/**
 * TODO: rewrite class documentation to describe general gradient-based learning algorithms
 * TODO: refactor class so loss augmentation is a strategy that can only be applied to inference-based learning objectives
 * Learns new weights for the {@link WeightedRule CompatibilityRules}
 * in a {@link Model} using the voted perceptron algorithm.
 * <p>
 * The weight-learning objective is to maximize the likelihood according to the
 * distribution:
 * <p>
 * p(X) = 1 / Z(w)   *   exp{-sum[w * f(X)]}
 * <p>
 * where X is the set of RandomVariableAtoms, f(X) the incompatibility of
 * each GroundRule, w is the weight of that GroundRule, and Z(w)
 * is a normalization factor.
 * <p>
 * The voted perceptron algorithm starts at the current weights and at each step
 * computes the gradient of the objective, takes that step multiplied by a step size
 * (possibly truncated to stay in the region of feasible weights), and
 * saves the new weights. The components of the gradient are each divided by the
 * number of GroundCompatibilityRules from that Rule. The learned weights
 * are the averages of the saved weights.
 * <p>
 * For the gradient of the objective, the expected total incompatibility is
 * computed by subclasses in {@link #computeExpectedIncomp(List, double[])}.
 * 
 * @author Stephen Bach <bach@cs.umd.edu>
 */
public abstract class VotedPerceptron extends WeightLearningApplication {
	
	private static final Logger log = LoggerFactory.getLogger(VotedPerceptron.class);
	
	/**
	 * Prefix of property keys used by this class.
	 * 
	 * @see ConfigManager
	 */
	public static final String CONFIG_PREFIX = "votedperceptron";
	
	/**
	 * Key for boolean property for whether to add loss-augmentation for online large margin
	 */
	public static final String AUGMENT_LOSS_KEY = CONFIG_PREFIX + ".augmentloss";
	/** Default value for AUGMENT_LOSS_KEY */
	public static final boolean AUGMENT_LOSS_DEFAULT = false;
	
	/**
	 * Key for positive double property scaling the L2 regularization
	 * (\lambda / 2) * ||w||^2
	 */
	public static final String L2_REGULARIZATION_KEY = CONFIG_PREFIX + ".l2regularization";
	/** Default value for L2_REGULARIZATION_KEY */
	public static final double L2_REGULARIZATION_DEFAULT = 0.0;
	
	/**
	 * Key for positive double property scaling the L1 regularization
	 * \gamma * |w|
	 */
	public static final String L1_REGULARIZATION_KEY = CONFIG_PREFIX + ".l1regularization";
	/** Default value for L1_REGULARIZATION_KEY */
	public static final double L1_REGULARIZATION_DEFAULT = 0.0;
		
	/**
	 * Key for positive double property which will be multiplied with the
	 * objective gradient to compute a step.
	 */
	public static final String STEP_SIZE_KEY = CONFIG_PREFIX + ".stepsize";
	/** Default value for STEP_SIZE_KEY */
	public static final double STEP_SIZE_DEFAULT = 1.0;

	/**
	 * Key for Boolean property that indicates whether to shrink the stepsize by
	 * a 1/t schedule.
	 */
	public static final String STEP_SCHEDULE_KEY = CONFIG_PREFIX + ".schedule";
	/** Default value for STEP_SCHEDULE_KEY */
	public static final boolean STEP_SCHEDULE_DEFAULT = true;

	/**
	 * Key for Boolean property that indicates whether to scale gradient by 
	 * number of groundings
	 */
	public static final String SCALE_GRADIENT_KEY = CONFIG_PREFIX + ".scalegradient";
	/** Default value for SCALE_GRADIENT_KEY */
	public static final boolean SCALE_GRADIENT_DEFAULT = true;
	
	/**
	 * Key for Boolean property that indicates whether to average all visited
	 * weights together for final output.
	 */
	public static final String AVERAGE_STEPS_KEY = CONFIG_PREFIX + ".averagesteps";
	/** Default value for AVERAGE_STEPS_KEY */
	public static final boolean AVERAGE_STEPS_DEFAULT = true;

	/**
	 * Key for positive integer property. VotedPerceptron will take this many
	 * steps to learn weights.
	 */
	public static final String NUM_STEPS_KEY = CONFIG_PREFIX + ".numsteps";
	/** Default value for NUM_STEPS_KEY */
	public static final int NUM_STEPS_DEFAULT = 25;
	
	/**
	 * Key for boolean property. If true, only non-negative weights will be learned. 
	 */
	public static final String NONNEGATIVE_WEIGHTS_KEY = CONFIG_PREFIX + ".nonnegativeweights";
	/** Default value for NONNEGATIVE_WEIGHTS_KEY */
	public static final boolean NONNEGATIVE_WEIGHTS_DEFAULT = true;
	
	protected double[] numGroundings;
	
	protected final double stepSize;
	protected final int numSteps;
	protected final double l2Regularization;
	protected final double l1Regularization;
	protected final boolean augmentLoss;
	protected final boolean scheduleStepSize;
	protected final boolean scaleGradient;
	protected final boolean averageSteps;
	protected final boolean nonnegativeWeights;
	protected double[] truthIncompatibility;
	protected double[] expectedIncompatibility;
	
	/** Stop flag to quit the loop. */
	protected boolean toStop = false;
	
	/** Learning loss at current point */
	private double loss = Double.POSITIVE_INFINITY;
	
	public VotedPerceptron(Model model, Database rvDB, Database observedDB, ConfigBundle config) {
		super(model, rvDB, observedDB, config);
		stepSize = config.getDouble(STEP_SIZE_KEY, STEP_SIZE_DEFAULT);
		if (stepSize <= 0)
			throw new IllegalArgumentException("Step size must be positive.");
		numSteps = config.getInt(NUM_STEPS_KEY, NUM_STEPS_DEFAULT);
		if (numSteps <= 0)
			throw new IllegalArgumentException("Number of steps must be positive.");
		l2Regularization = config.getDouble(L2_REGULARIZATION_KEY, L2_REGULARIZATION_DEFAULT);
		if (l2Regularization < 0)
			throw new IllegalArgumentException("L2 regularization parameter must be non-negative.");
		l1Regularization = config.getDouble(L1_REGULARIZATION_KEY, L1_REGULARIZATION_DEFAULT);
		if (l1Regularization < 0)
			throw new IllegalArgumentException("L1 regularization parameter must be non-negative.");
		augmentLoss = config.getBoolean(AUGMENT_LOSS_KEY, AUGMENT_LOSS_DEFAULT);
		scheduleStepSize = config.getBoolean(STEP_SCHEDULE_KEY, STEP_SCHEDULE_DEFAULT);
		scaleGradient = config.getBoolean(SCALE_GRADIENT_KEY, SCALE_GRADIENT_DEFAULT);
		averageSteps = config.getBoolean(AVERAGE_STEPS_KEY, AVERAGE_STEPS_DEFAULT);
		nonnegativeWeights = config.getBoolean(NONNEGATIVE_WEIGHTS_KEY, NONNEGATIVE_WEIGHTS_DEFAULT);
	}
	
	protected void addLossAugmentedRules() {
		double obsvTrueWeight, obsvFalseWeight;
		obsvTrueWeight = -1.0;
		obsvFalseWeight = -1.0;


		/* Sets up loss augmenting ground rules */
		List<LossAugmentingGroundRule> lossRules = new ArrayList<LossAugmentingGroundRule>(trainingMap.getTrainingMap().size());
		List<LossAugmentingGroundRule> nonExtremeLossRules = new ArrayList<LossAugmentingGroundRule>();
		for (Map.Entry<RandomVariableAtom, ObservedAtom> e : trainingMap.getTrainingMap().entrySet()) {
			double truth = e.getValue().getValue();
			LossAugmentingGroundRule groundRule;

			/* If ground truth is at 1.0 or 0.0, sets up ground rule without planning to change it */
			if (truth == 1.0 || truth == 0.0) {
				NegativeWeight weight = new NegativeWeight((truth == 1.0) ? obsvTrueWeight : obsvFalseWeight);
				groundRule = new LossAugmentingGroundRule(e.getKey(), truth, weight);
			}
			/* Else, does a little more to check it and change it later */
			else {
				if (truth >= 0.5)
					groundRule = new LossAugmentingGroundRule(e.getKey(), 1.0, new NegativeWeight(obsvTrueWeight));
				else
					groundRule = new LossAugmentingGroundRule(e.getKey(), 1.0, new PositiveWeight(-1 * obsvTrueWeight));

				nonExtremeLossRules.add(groundRule);
				// log.error("Non extreme ground truth found at atom {}. This is not properly supported yet in online max-margin learning.", e.getValue());
			}

			groundRuleStore.addGroundRule(groundRule);
			lossRules.add(groundRule);
		}
	}
	
	protected void removeLossAugmentedRules() {
		for (LossAugmentingGroundRule k : Iterables.filter(groundRuleStore.getGroundRules(), LossAugmentingGroundRule.class)) {
			groundRuleStore.removeGroundRule(k);
		}
	}

	protected double getStepSize(int iter) {
		if (scheduleStepSize)
			return stepSize / (double) (iter + 1);
		else
			return stepSize;
	}
	
	@Override
	protected void doLearn() {
		double[] avgWeights;
		double[] scalingFactor;
		
		avgWeights = new double[rules.size()];
		
		/* Computes the observed incompatibilities */
		truthIncompatibility = computeObservedIncomp();
	
		if (augmentLoss)
			addLossAugmentedRules();
		
		/* Resets random variables to default values for computing expected incompatibility */
		for (Map.Entry<RandomVariableAtom, ObservedAtom> e : trainingMap.getTrainingMap().entrySet())
			e.getKey().setValue(0.0);
		for (RandomVariableAtom atom : trainingMap.getLatentVariables())
			atom.setValue(0.0);
		
		/* Computes the gradient steps */
		for (int step = 0; step < numSteps; step++) {
			log.debug("Starting iter {}", step+1);
			
			/* Computes the expected total incompatibility for each CompatibilityRule */
			expectedIncompatibility = computeExpectedIncomp();
			scalingFactor  = computeScalingFactor();
			loss = computeLoss();
			
			/* Updates weights */
			for (int i = 0; i < rules.size(); i++) {
				double weight = rules.get(i).getWeight().getWeight();
				double currentStep = (expectedIncompatibility[i] - truthIncompatibility[i]
						- l2Regularization * weight
						- l1Regularization) / scalingFactor[i];
				currentStep *= getStepSize(step);
<<<<<<< HEAD
				log.debug("Step of {} for rule {}", currentStep, rules.get(i));
				log.debug(" --- Expected incomp.: {}, Truth incomp.: {}", expectedIncompatibility[i], truthIncompatibility[i]);weight += currentStep;
=======
				log.debug("Step of {} for kernel {}", currentStep, kernels.get(i));
				log.debug(" --- Expected incomp.: {}, Truth incomp.: {}", expectedIncompatibility[i], truthIncompatibility[i]);
>>>>>>> 5f0cd3fa
				weight += currentStep;
				if (nonnegativeWeights)
					weight = Math.max(weight, 0.0);
				avgWeights[i] += weight;
				Weight newWeight = (weight >= 0.0) ? new PositiveWeight(weight) : new NegativeWeight(weight); 
				rules.get(i).setWeight(newWeight);
			}
			
			changedRuleWeights = true;

			// notify the registered observers
			setChanged();
			notifyObservers(new IntermediateState(step, numSteps));
			// if stop() has been called, exit the loop early
			if (toStop) {
				break;
			}
		}
		
		/* Sets the weights to their averages */
		if (averageSteps) {
			for (int i = 0; i < rules.size(); i++) {
				double avgWeight = avgWeights[i] / numSteps;
				rules.get(i).setWeight((avgWeight >= 0.0) ? new PositiveWeight(avgWeight) : new NegativeWeight(avgWeight));
			}
			changedRuleWeights = true;
		}
		
		if (augmentLoss)
			removeLossAugmentedRules();
	}
	
	protected double[] computeObservedIncomp() {
		numGroundings = new double[rules.size()];
		double[] truthIncompatibility = new double[rules.size()];
		setLabeledRandomVariables();
		
		/* Computes the observed incompatibilities and numbers of groundings */
		for (int i = 0; i < rules.size(); i++) {
			for (GroundRule groundRule : groundRuleStore.getGroundRules(rules.get(i))) {
				truthIncompatibility[i] += ((WeightedGroundRule) groundRule).getIncompatibility();
				numGroundings[i]++;
			}
		}
		
		return truthIncompatibility;
	}
	
	/**
	 * Computes the expected (unweighted) total incompatibility of the
	 * {@link WeightedGroundRule GroundCompatibilityRules} in groundRuleStore
	 * for each {@link WeightedRule}.
	 * 
	 * @return expected incompatibilities, ordered according to rules
	 */
	protected abstract double[] computeExpectedIncomp();
	
	protected double computeRegularizer() {
		double l2 = 0;
		double l1 = 0;
		for (int i = 0; i < rules.size(); i++) {
			l2 += Math.pow(rules.get(i).getWeight().getWeight(), 2);
			l1 += Math.abs(rules.get(i).getWeight().getWeight());
		}
		return 0.5 * l2Regularization * l2 + l1Regularization * l1;
	}
	
	/**
	 * Internal method for computing the loss at the current point
	 * before taking a step.
	 * 
	 * Returns 0.0 if not overridden by a subclass
	 * 
	 * @return current learning loss
	 */
	protected double computeLoss() {
		return Double.POSITIVE_INFINITY;
	}
	
	public double getLoss() {
		return loss;
	}
	
	/**
	 * Computes the amount to scale gradient for each rule
	 * Scales by the number of groundings of each rule
	 * unless the rule is not grounded in the training set, in which case 
	 * scales by 1.0
	 * @return
	 */
	protected double[] computeScalingFactor() {
		double [] factor = new double[numGroundings.length];
		for (int i = 0; i < numGroundings.length; i++) 
			factor[i] = (scaleGradient && numGroundings[i] > 0) ? numGroundings[i] : 1.0;
		return factor;
	}
	
	/**
	* Notifies VotedPerceptron to exit after the current step
	*/
	public void stop() {
		toStop = true;
	}

	/**
	 * Intermediate state object to notify the registered observers.
	 */
	public class IntermediateState {
		public final int step;
		public final int maxStep;
		
		public IntermediateState(int currStep, int numSteps) {
			this.step = currStep;
			this.maxStep = numSteps;
		}
	}
}<|MERGE_RESOLUTION|>--- conflicted
+++ resolved
@@ -271,13 +271,9 @@
 						- l2Regularization * weight
 						- l1Regularization) / scalingFactor[i];
 				currentStep *= getStepSize(step);
-<<<<<<< HEAD
+
 				log.debug("Step of {} for rule {}", currentStep, rules.get(i));
-				log.debug(" --- Expected incomp.: {}, Truth incomp.: {}", expectedIncompatibility[i], truthIncompatibility[i]);weight += currentStep;
-=======
-				log.debug("Step of {} for kernel {}", currentStep, kernels.get(i));
 				log.debug(" --- Expected incomp.: {}, Truth incomp.: {}", expectedIncompatibility[i], truthIncompatibility[i]);
->>>>>>> 5f0cd3fa
 				weight += currentStep;
 				if (nonnegativeWeights)
 					weight = Math.max(weight, 0.0);
