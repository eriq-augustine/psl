--- conflicted
+++ resolved
@@ -63,29 +63,21 @@
 	@Override
 	public String toString() {
 		StringBuilder sb = new StringBuilder();
-<<<<<<< HEAD
-		for (int i = 0; i < coeffs.length; i++) {
-			if (i != 0) {
-				sb.append(" + ");
-			}
-
-			sb.append(coeffs[i]);
-			sb.append(" * ");
-			sb.append(atoms[i]);
-=======
 
 		// If there are coefficients, print each one.
 		if (coeffs.length > 0) {
 			for (int i = 0; i < coeffs.length; i++) {
+				if (i != 0) {
+					sb.append(" + ");
+				}
+
 				sb.append(coeffs[i]);
-				sb.append(" ");
+				sb.append(" * ");
 				sb.append(atoms[i]);
-				sb.append(" ");
 			}
 		} else {
 			// Otherwise, just put in a zero.
-			sb.append("0.0 ");
->>>>>>> 30763c64
+			sb.append("0.0");
 		}
 
 		sb.append(" ");
