/*
 * This file is part of the PSL software.
 * Copyright 2011-2015 University of Maryland
 * Copyright 2013-2017 The Regents of the University of California
 *
 * Licensed under the Apache License, Version 2.0 (the "License");
 * you may not use this file except in compliance with the License.
 * You may obtain a copy of the License at
 *
 * http://www.apache.org/licenses/LICENSE-2.0
 *
 * Unless required by applicable law or agreed to in writing, software
 * distributed under the License is distributed on an "AS IS" BASIS,
 * WITHOUT WARRANTIES OR CONDITIONS OF ANY KIND, either express or implied.
 * See the License for the specific language governing permissions and
 * limitations under the License.
 */
package org.linqs.psl.model.atom;

import java.util.Arrays;
import java.util.Collection;
import java.util.Set;

import org.linqs.psl.database.Database;
import org.linqs.psl.model.predicate.Predicate;
import org.linqs.psl.model.rule.GroundRule;
import org.linqs.psl.model.rule.Rule;
import org.linqs.psl.model.term.Constant;
import org.linqs.psl.model.term.VariableTypeMap;
import org.linqs.psl.reasoner.function.AtomFunctionVariable;

import com.google.common.collect.HashMultimap;
import com.google.common.collect.ImmutableSet;
import com.google.common.collect.SetMultimap;

/**
 * An Atom with only {@link Constant GroundTerms} for arguments.
 *
 * A GroundAtom has a truth value.
 */
public abstract class GroundAtom extends Atom {
	private static final Set<GroundRule> emptyGroundRules = ImmutableSet.of();

	protected final Database db;
	protected double value;

	protected SetMultimap<Rule, GroundRule> registeredGroundRules;

	protected GroundAtom(Predicate p, Constant[] args, Database db, double value) {
		super(p, args);
		this.db = db;
		this.value = value;

		// Until a ground rule is registered, the empty ground rules set
		// will be used / returned to indicate an empty set.
		this.registeredGroundRules = null;
	}

	@Override
	public Constant[] getArguments() {
		return (Constant[])arguments;
	}

	/**
	 * @return The truth value of this Atom
	 */
	public double getValue() {
		return value;
	}

	public String toStringWithValue() {
		return super.toString() + " = " + getValue();
	}

	public abstract AtomFunctionVariable getVariable();

	public VariableTypeMap collectVariables(VariableTypeMap varMap) {
		// No Variables in GroundAtoms.
		return varMap;
	}

	/**
	 * Registers a ground rule to receive update events.
	 * <p>
	 * Any GroundRule that is a function of this Atom should be registered.
	 *
	 * @param rule A ground rule
	 * @return TRUE if successful; FALSE if rule was already registered
	 */
	public boolean registerGroundRule(GroundRule rule) {
		if (registeredGroundRules == null) {
			registeredGroundRules = HashMultimap.create();
		}

		return registeredGroundRules.put(rule.getRule(), rule);
	}

	/**
	 * Unregisters a ground rule, so that it no longer receives update events.
	 *
	 * @param rule A ground rule
	 * @return TRUE if successful; FALSE if rule was never registered
	 */
<<<<<<< HEAD
	public boolean unregisterGroundRule(GroundRule rule) {
		if (registeredGroundRules == null)
			return false;
		return registeredGroundRules.remove(rule.getRule(), rule);
=======
	public boolean unregisterGroundKernel(GroundRule f) {
		if (registeredGroundKernels == null) {
			return false;
		}

		return registeredGroundKernels.remove(f.getRule(), f);
>>>>>>> b2bc22f6
	}

	/**
	 * Returns a set of all registered ground rules that match a given rule.
	 *
	 * @param rule A rule
	 * @return A set of all registered ground rules that match rule
	 */
<<<<<<< HEAD
	public Set<GroundRule> getRegisteredGroundRules(Rule rule) {
		if (registeredGroundRules == null)
			return emptyGroundRules;
		return registeredGroundRules.get(rule);
=======
	public Set<GroundRule> getRegisteredGroundKernels(Rule f) {
		if (registeredGroundKernels == null) {
			return emptyGroundKernels;
		}

		return registeredGroundKernels.get(f);
>>>>>>> b2bc22f6
	}

	/**
	 * Returns a set of all registered ground rules.
	 *
	 * @return A collection of all registered ground rules
	 */
<<<<<<< HEAD
	public Collection<GroundRule> getRegisteredGroundRules() {
		if (registeredGroundRules == null)
			return emptyGroundRules;
		return registeredGroundRules.values();
=======
	public Collection<GroundRule> getRegisteredGroundKernels() {
		if (registeredGroundKernels == null) {
			return emptyGroundKernels;
		}

		return registeredGroundKernels.values();
>>>>>>> b2bc22f6
	}

	/**
	 * Returns the number of registered ground rules.
	 *
	 * @return The number of registered ground rules
	 */
<<<<<<< HEAD
	public int getNumRegisteredGroundRules() {
		if (registeredGroundRules == null)
			return 0;
		return registeredGroundRules.size();
=======
	public int getNumRegisteredGroundKernels() {
		if (registeredGroundKernels == null) {
			return 0;
		}

		return registeredGroundKernels.size();
>>>>>>> b2bc22f6
	}
}<|MERGE_RESOLUTION|>--- conflicted
+++ resolved
@@ -101,19 +101,12 @@
 	 * @param rule A ground rule
 	 * @return TRUE if successful; FALSE if rule was never registered
 	 */
-<<<<<<< HEAD
 	public boolean unregisterGroundRule(GroundRule rule) {
-		if (registeredGroundRules == null)
-			return false;
-		return registeredGroundRules.remove(rule.getRule(), rule);
-=======
-	public boolean unregisterGroundKernel(GroundRule f) {
-		if (registeredGroundKernels == null) {
+		if (registeredGroundRules == null) {
 			return false;
 		}
 
-		return registeredGroundKernels.remove(f.getRule(), f);
->>>>>>> b2bc22f6
+		return registeredGroundRules.remove(rule.getRule(), rule);
 	}
 
 	/**
@@ -122,19 +115,12 @@
 	 * @param rule A rule
 	 * @return A set of all registered ground rules that match rule
 	 */
-<<<<<<< HEAD
 	public Set<GroundRule> getRegisteredGroundRules(Rule rule) {
-		if (registeredGroundRules == null)
+		if (registeredGroundRules == null) {
 			return emptyGroundRules;
-		return registeredGroundRules.get(rule);
-=======
-	public Set<GroundRule> getRegisteredGroundKernels(Rule f) {
-		if (registeredGroundKernels == null) {
-			return emptyGroundKernels;
 		}
 
-		return registeredGroundKernels.get(f);
->>>>>>> b2bc22f6
+		return registeredGroundRules.get(rule);
 	}
 
 	/**
@@ -142,19 +128,12 @@
 	 *
 	 * @return A collection of all registered ground rules
 	 */
-<<<<<<< HEAD
 	public Collection<GroundRule> getRegisteredGroundRules() {
-		if (registeredGroundRules == null)
+		if (registeredGroundRules == null) {
 			return emptyGroundRules;
-		return registeredGroundRules.values();
-=======
-	public Collection<GroundRule> getRegisteredGroundKernels() {
-		if (registeredGroundKernels == null) {
-			return emptyGroundKernels;
 		}
 
-		return registeredGroundKernels.values();
->>>>>>> b2bc22f6
+		return registeredGroundRules.values();
 	}
 
 	/**
@@ -162,18 +141,11 @@
 	 *
 	 * @return The number of registered ground rules
 	 */
-<<<<<<< HEAD
 	public int getNumRegisteredGroundRules() {
-		if (registeredGroundRules == null)
-			return 0;
-		return registeredGroundRules.size();
-=======
-	public int getNumRegisteredGroundKernels() {
-		if (registeredGroundKernels == null) {
+		if (registeredGroundRules == null) {
 			return 0;
 		}
 
-		return registeredGroundKernels.size();
->>>>>>> b2bc22f6
+		return registeredGroundRules.size();
 	}
 }